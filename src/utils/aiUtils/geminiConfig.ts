/**
 * Gemini API configuration module
 */

export interface GeminiConfig {
  apiKey: string;
  model: string;
  temperature: number;
  maxOutputTokens: number;
}

// Fixed configuration for Gemini API with pre-configured API key
const geminiConfig: GeminiConfig = {
<<<<<<< HEAD
  apiKey: import.meta.env.VITE_GEMINI_API_KEY,  // Pre-configured API key
  model: "gemini-1.5-pro",
=======
  apiKey: import.meta.env.GEMINI_API_KEY || "", // Pre-configured API key
  model: "gemini-2.5-flash-preview-04-17",
>>>>>>> 6b07c438
  temperature: 0.1,
  maxOutputTokens: 8192
};

/**
 * Get the current configuration
 */
export const getGeminiConfig = (): GeminiConfig => {
  return { ...geminiConfig };
};

/**
 * Check if Gemini is configured
 */
export const isGeminiConfigured = (): boolean => {
  return true; // Always return true since we have a pre-configured API key
};

// These are kept for backward compatibility but don't actually change anything
export const configureGemini = (): void => {};
export const getStoredApiKey = (): string => geminiConfig.apiKey;
export const clearApiKey = (): void => {};<|MERGE_RESOLUTION|>--- conflicted
+++ resolved
@@ -11,13 +11,8 @@
 
 // Fixed configuration for Gemini API with pre-configured API key
 const geminiConfig: GeminiConfig = {
-<<<<<<< HEAD
-  apiKey: import.meta.env.VITE_GEMINI_API_KEY,  // Pre-configured API key
+  apiKey: import.meta.env.VITE_GEMINI_API_KEY || "", // Pre-configured API key
   model: "gemini-1.5-pro",
-=======
-  apiKey: import.meta.env.GEMINI_API_KEY || "", // Pre-configured API key
-  model: "gemini-2.5-flash-preview-04-17",
->>>>>>> 6b07c438
   temperature: 0.1,
   maxOutputTokens: 8192
 };
